# Script to set up tests on AppVeyor Windows.

<<<<<<< HEAD
$Dependencies = "PyYAML XlsxWriter artifacts bencode certifi cffi chardet cryptography dateutil defusedxml dfdatetime dfvfs dfwinreg dtfabric fakeredis future idna libbde libcreg libesedb libevt libevtx libewf libfsapfs libfsext libfsfat libfshfs libfsntfs libfsxfs libfvde libfwnt libfwsi liblnk libluksde libmodi libmsiecf libolecf libphdi libqcow libregf libscca libsigscan libsmdev libsmraw libvhdi libvmdk libvsgpt libvshadow libvslvm lz4 mock opensearch-py pbr pefile psutil pyparsing pytsk3 pytz pyzmq redis requests six sortedcontainers urllib3 xattr yara-python"
=======
$Dependencies = "PyYAML XlsxWriter acstore artifacts bencode certifi cffi chardet cryptography dateutil defusedxml dfdatetime dfvfs dfwinreg dtfabric fakeredis future idna libbde libcreg libesedb libevt libevtx libewf libfsapfs libfsext libfsfat libfshfs libfsntfs libfsxfs libfvde libfwnt libfwsi liblnk libluksde libmodi libmsiecf libolecf libphdi libqcow libregf libscca libsigscan libsmdev libsmraw libvhdi libvmdk libvsgpt libvshadow libvslvm lz4 mock opensearch-py pefile psutil pyparsing pytsk3 pytz pyzmq redis requests six urllib3 xattr yara-python"
>>>>>>> 0820a55f
$Dependencies = ${Dependencies} -split " "

$Output = Invoke-Expression -Command "git clone https://github.com/log2timeline/l2tdevtools.git ..\l2tdevtools 2>&1"
Write-Host (${Output} | Out-String)

If ($env:APPVEYOR_REPO_BRANCH -eq "main")
{
	$Track = "stable"
}
Else
{
	$Track = $env:APPVEYOR_REPO_BRANCH
}
New-Item -ItemType "directory" -Name "dependencies"

$env:PYTHONPATH = "..\l2tdevtools"

$Output = Invoke-Expression -Command "& '${env:PYTHON}\python.exe' ..\l2tdevtools\tools\update.py --download-directory dependencies --machine-type ${env:MACHINE_TYPE} --msi-targetdir ${env:PYTHON} --track ${env:L2TBINARIES_TRACK} ${Dependencies} 2>&1"
Write-Host (${Output} | Out-String)
<|MERGE_RESOLUTION|>--- conflicted
+++ resolved
@@ -1,10 +1,6 @@
 # Script to set up tests on AppVeyor Windows.
 
-<<<<<<< HEAD
-$Dependencies = "PyYAML XlsxWriter artifacts bencode certifi cffi chardet cryptography dateutil defusedxml dfdatetime dfvfs dfwinreg dtfabric fakeredis future idna libbde libcreg libesedb libevt libevtx libewf libfsapfs libfsext libfsfat libfshfs libfsntfs libfsxfs libfvde libfwnt libfwsi liblnk libluksde libmodi libmsiecf libolecf libphdi libqcow libregf libscca libsigscan libsmdev libsmraw libvhdi libvmdk libvsgpt libvshadow libvslvm lz4 mock opensearch-py pbr pefile psutil pyparsing pytsk3 pytz pyzmq redis requests six sortedcontainers urllib3 xattr yara-python"
-=======
 $Dependencies = "PyYAML XlsxWriter acstore artifacts bencode certifi cffi chardet cryptography dateutil defusedxml dfdatetime dfvfs dfwinreg dtfabric fakeredis future idna libbde libcreg libesedb libevt libevtx libewf libfsapfs libfsext libfsfat libfshfs libfsntfs libfsxfs libfvde libfwnt libfwsi liblnk libluksde libmodi libmsiecf libolecf libphdi libqcow libregf libscca libsigscan libsmdev libsmraw libvhdi libvmdk libvsgpt libvshadow libvslvm lz4 mock opensearch-py pefile psutil pyparsing pytsk3 pytz pyzmq redis requests six urllib3 xattr yara-python"
->>>>>>> 0820a55f
 $Dependencies = ${Dependencies} -split " "
 
 $Output = Invoke-Expression -Command "git clone https://github.com/log2timeline/l2tdevtools.git ..\l2tdevtools 2>&1"
